# SPDX-FileCopyrightText: Contributors to the Transformer Thermal Model project
#
# SPDX-License-Identifier: MPL-2.0

import logging
from typing import Self

import numpy as np
from pydantic import BaseModel, Field

logger = logging.getLogger(__name__)


class WindingSpecifications(BaseModel):
    """The specifications for a single winding of a transformer."""

<<<<<<< HEAD
    nom_load: float = Field(..., description="Nominal load current from the type plate [A]")
    winding_oil_gradient: float = Field(..., description="Winding oil gradient [K]", ge=0)
=======
    nom_load: float = Field(..., description="Nominal load from the type plate [A]")
    winding_oil_gradient: float = Field(..., description="Winding oil temperature gradient [K]", ge=0)
>>>>>>> 427be3fd


class BaseUserTransformerSpecifications(BaseModel):
    """The base transformer specifications that the user must and can provide.

    If any of the optional values are provided, they will overwrite the `defaults` that are set in the
    respective `Transformer` class.
    """

    no_load_loss: float = Field(
        ...,
        description=(
            "Transformer no-load loss, the passive loss when a transformer is under voltage. Also called iron-loss "
            "because the loss occurs in the core of the transformer. (taken from worst-case from FA-test) [W]"
        ),
    )
    amb_temp_surcharge: float = Field(
        ...,
        description=(
            "Ambient temperature surcharge, A flat temperature surcharge due to some environmental factors related to "
            "the transformer (e.g. +10K when standing inside) [K]"
        ),
    )

    # Cooler specific specs
    time_const_oil: float | None = Field(default=None, description="Time constant oil [min]", gt=0)
    time_const_windings: float | None = Field(default=None, description="Time constant windings [min]", gt=0)
    top_oil_temp_rise: float | None = Field(default=None, description="Top-oil temperature rise [K]", ge=0)
    winding_oil_gradient: float | None = Field(default=None, description="Winding oil gradient (worst case) [K]", ge=0)
    hot_spot_fac: float | None = Field(default=None, description="Hot-spot factor [-]", ge=0)

    # Transformer specific specs
    oil_const_k11: float | None = Field(default=None, description="Oil constant k11 [-]", gt=0)
    winding_const_k21: int | None = Field(default=None, description="Winding constant k21 [-]", gt=0)
    winding_const_k22: int | None = Field(default=None, description="Winding constant k22 [-]", gt=0)
    oil_exp_x: float | None = Field(default=None, description="Oil exponent x [-]", ge=0)
    winding_exp_y: float | None = Field(default=None, description="Winding exponent y [-]", ge=0)
    end_temp_reduction: float | None = Field(
        default=None, description="Lowering of the end temperature with respect to the current specification [K]"
    )


class UserTransformerSpecifications(BaseUserTransformerSpecifications):
    """An extended version of the base transformer specifications for power and distribution transformers.

    If any of the optional values are provided, they will overwrite the `defaults` that are set in the
    respective `Transformer` class.
    """

    load_loss: float = Field(
        ...,
        description=(
            "Transformer load loss or short-circuit loss or copper loss from the windings "
            "(taken from worst-case from FA-test) [W]"
        ),
    )
    nom_load_sec_side: float = Field(
        ..., description="Transformer nominal current secondary side from the type plate [A]"
    )


class UserTreePhaseTransformerSpecifications(BaseUserTransformerSpecifications):
    """An extended version of the base transformer specifications for three-phase transformers."""

    # three-phase transformer specific specs
    lv_winding: WindingSpecifications = Field(
        ...,
        description="Low-voltage winding specifications, including nominal load and load loss [A, W]",
    )
    mv_winding: WindingSpecifications = Field(
        ...,
        description="Medium-voltage winding specifications, including nominal load and load loss [A, W]",
    )
    hv_winding: WindingSpecifications = Field(
        ...,
        description="High-voltage winding specifications, including nominal load and load loss [A, W]",
    )
    load_loss_hv_lv: float = Field(
        ...,
        description="Load loss between high-voltage and low-voltage winding [W]",
    )
    load_loss_hv_mv: float = Field(
        ...,
        description="Load loss between high-voltage and medium-voltage winding [W]",
    )
    load_loss_mv_lv: float = Field(
        ...,
        description="Load loss between medium-voltage and low-voltage winding [W]",
    )

    load_loss_total: float | None = None


class DefaultTransformerSpecifications(BaseModel):
    """The default transformer specifications that will be defined when the user does not provide them.

    Each `Transformer` object has a class variable `defaults` that contains the default transformer specifications.
    """

    # Cooler specific specs
    time_const_oil: float
    time_const_windings: float
    top_oil_temp_rise: float
    winding_oil_gradient: float
    hot_spot_fac: float

    # Transformer specific specs
    oil_const_k11: float
    winding_const_k21: int
    winding_const_k22: int
    oil_exp_x: float
    winding_exp_y: float
    end_temp_reduction: float


class BaseTransformerSpecifications(BaseModel):
    """Base Class containing transformer specifications."""

    no_load_loss: float
    amb_temp_surcharge: float
    time_const_oil: float
    time_const_windings: float
    top_oil_temp_rise: float
    winding_oil_gradient: float
    hot_spot_fac: float
    oil_const_k11: float
    winding_const_k21: int
    winding_const_k22: int
    oil_exp_x: float
    winding_exp_y: float
    end_temp_reduction: float

    @property
    def nominal_load_array(cls) -> np.ndarray:
        """Return the nominal loads as a numpy array."""
        raise NotImplementedError("This method should be implemented in subclasses.")

    @property
    def winding_oil_gradient_array(cls) -> np.ndarray:
        """Return the winding oil gradient as a numpy array."""
        raise NotImplementedError("This method should be implemented in subclasses.")


class TransformerSpecifications(BaseTransformerSpecifications):
    """Class containing transformer specifications.

    This class is a combination of the mandatory user-provided specifications and the default transformer
    specifications. Should the user provide any of the optional specifications, they will override the default
    specifications, via the `create` class method.
    """

    load_loss: float
    nom_load_sec_side: float

    @classmethod
    def create(
        cls, defaults: DefaultTransformerSpecifications, user: UserTransformerSpecifications
    ) -> "TransformerSpecifications":
        """Create the transformer specifications from the defaults and the user specifications."""
        data = defaults.model_dump()
        data.update(user.model_dump(exclude_none=True))
        logger.info("Complete transformer specifications: %s", data)
        return cls(**data)

    @property
    def nominal_load_array(cls) -> np.ndarray:
        """Return the nominal loads as a numpy array."""
        return np.array([cls.nom_load_sec_side])

    @property
    def winding_oil_gradient_array(cls) -> np.ndarray:
        """Return the winding oil gradient as a numpy array."""
        return np.array([cls.winding_oil_gradient])


class ThreePhaseTransformerSpecifications(BaseTransformerSpecifications):
<<<<<<< HEAD
    """The transformer specifications that are specific to a three-phase transformer."""
=======
    """The transformer specifications that are specific to a three-phase transformer.

    For all three phases the specs should be provided. Note that we use the following abbreviaties:
    *  Low voltage: lv
    *  Medium voltage: mv
    *  High voltage: hv
    """
>>>>>>> 427be3fd

    lv_winding: WindingSpecifications
    mv_winding: WindingSpecifications
    hv_winding: WindingSpecifications
    load_loss_hv_lv: float
    load_loss_hv_mv: float
    load_loss_mv_lv: float
    load_loss_total: float

    @classmethod
    def create(cls, defaults: DefaultTransformerSpecifications, user: UserTreePhaseTransformerSpecifications) -> Self:
        """Create a ThreePhaseTransformerSpecifications instance by merging defaults with user specifications."""
        data = defaults.model_dump()
        data.update(user.model_dump(exclude_none=True))
        logger.info("Complete three-phase transformer specifications: %s", data)

<<<<<<< HEAD
=======
        # If no load loss is not provided, it can be calculated based on the individual losses
>>>>>>> 427be3fd
        if user.load_loss_total is None:
            data["load_loss_total"] = user.load_loss_hv_lv + user.load_loss_hv_mv + user.load_loss_mv_lv

        return cls(**data)

    @property
    def nominal_load_array(cls) -> np.ndarray:
        """Return the nominal loads as a numpy array."""
        return np.array([[cls.hv_winding.nom_load], [cls.mv_winding.nom_load], [cls.lv_winding.nom_load]])

    @property
    def winding_oil_gradient_array(cls) -> np.ndarray:
        """Return the winding oil gradient as a numpy array."""
        return np.array(
            [
                [cls.hv_winding.winding_oil_gradient],
                [cls.mv_winding.winding_oil_gradient],
                [cls.lv_winding.winding_oil_gradient],
            ]
        )<|MERGE_RESOLUTION|>--- conflicted
+++ resolved
@@ -4,6 +4,7 @@
 
 import logging
 from typing import Self
+from typing import Self
 
 import numpy as np
 from pydantic import BaseModel, Field
@@ -14,13 +15,8 @@
 class WindingSpecifications(BaseModel):
     """The specifications for a single winding of a transformer."""
 
-<<<<<<< HEAD
     nom_load: float = Field(..., description="Nominal load current from the type plate [A]")
     winding_oil_gradient: float = Field(..., description="Winding oil gradient [K]", ge=0)
-=======
-    nom_load: float = Field(..., description="Nominal load from the type plate [A]")
-    winding_oil_gradient: float = Field(..., description="Winding oil temperature gradient [K]", ge=0)
->>>>>>> 427be3fd
 
 
 class BaseUserTransformerSpecifications(BaseModel):
@@ -114,6 +110,57 @@
     load_loss_total: float | None = None
 
 
+class UserTransformerSpecifications(BaseUserTransformerSpecifications):
+    """An extended version of the base transformer specifications for power and distribution transformers.
+
+    If any of the optional values are provided, they will overwrite the `defaults` that are set in the
+    respective `Transformer` class.
+    """
+
+    load_loss: float = Field(
+        ...,
+        description=(
+            "Transformer load loss or short-circuit loss or copper loss from the windings "
+            "(taken from worst-case from FA-test) [W]"
+        ),
+    )
+    nom_load_sec_side: float = Field(
+        ..., description="Transformer nominal current secondary side from the type plate [A]"
+    )
+
+
+class UserTreePhaseTransformerSpecifications(BaseUserTransformerSpecifications):
+    """An extended version of the base transformer specifications for three-phase transformers."""
+
+    # three-phase transformer specific specs
+    lv_winding: WindingSpecifications = Field(
+        ...,
+        description="Low-voltage winding specifications, including nominal load and load loss [A, W]",
+    )
+    mv_winding: WindingSpecifications = Field(
+        ...,
+        description="Medium-voltage winding specifications, including nominal load and load loss [A, W]",
+    )
+    hv_winding: WindingSpecifications = Field(
+        ...,
+        description="High-voltage winding specifications, including nominal load and load loss [A, W]",
+    )
+    load_loss_hv_lv: float = Field(
+        ...,
+        description="Load loss between high-voltage and low-voltage winding [W]",
+    )
+    load_loss_hv_mv: float = Field(
+        ...,
+        description="Load loss between high-voltage and medium-voltage winding [W]",
+    )
+    load_loss_mv_lv: float = Field(
+        ...,
+        description="Load loss between medium-voltage and low-voltage winding [W]",
+    )
+
+    load_loss_total: float | None = None
+
+
 class DefaultTransformerSpecifications(BaseModel):
     """The default transformer specifications that will be defined when the user does not provide them.
 
@@ -135,6 +182,9 @@
     winding_exp_y: float
     end_temp_reduction: float
 
+
+class BaseTransformerSpecifications(BaseModel):
+    """Base Class containing transformer specifications."""
 
 class BaseTransformerSpecifications(BaseModel):
     """Base Class containing transformer specifications."""
@@ -175,6 +225,28 @@
     load_loss: float
     nom_load_sec_side: float
 
+    @property
+    def nominal_load_array(cls) -> np.ndarray:
+        """Return the nominal loads as a numpy array."""
+        raise NotImplementedError("This method should be implemented in subclasses.")
+
+    @property
+    def winding_oil_gradient_array(cls) -> np.ndarray:
+        """Return the winding oil gradient as a numpy array."""
+        raise NotImplementedError("This method should be implemented in subclasses.")
+
+
+class TransformerSpecifications(BaseTransformerSpecifications):
+    """Class containing transformer specifications.
+
+    This class is a combination of the mandatory user-provided specifications and the default transformer
+    specifications. Should the user provide any of the optional specifications, they will override the default
+    specifications, via the `create` class method.
+    """
+
+    load_loss: float
+    nom_load_sec_side: float
+
     @classmethod
     def create(
         cls, defaults: DefaultTransformerSpecifications, user: UserTransformerSpecifications
@@ -197,17 +269,7 @@
 
 
 class ThreePhaseTransformerSpecifications(BaseTransformerSpecifications):
-<<<<<<< HEAD
     """The transformer specifications that are specific to a three-phase transformer."""
-=======
-    """The transformer specifications that are specific to a three-phase transformer.
-
-    For all three phases the specs should be provided. Note that we use the following abbreviaties:
-    *  Low voltage: lv
-    *  Medium voltage: mv
-    *  High voltage: hv
-    """
->>>>>>> 427be3fd
 
     lv_winding: WindingSpecifications
     mv_winding: WindingSpecifications
@@ -224,10 +286,6 @@
         data.update(user.model_dump(exclude_none=True))
         logger.info("Complete three-phase transformer specifications: %s", data)
 
-<<<<<<< HEAD
-=======
-        # If no load loss is not provided, it can be calculated based on the individual losses
->>>>>>> 427be3fd
         if user.load_loss_total is None:
             data["load_loss_total"] = user.load_loss_hv_lv + user.load_loss_hv_mv + user.load_loss_mv_lv
 
