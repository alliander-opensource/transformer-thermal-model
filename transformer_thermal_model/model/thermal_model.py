--- conflicted
+++ resolved
@@ -108,7 +108,6 @@
         self.data = temperature_profile
         self.init_top_oil_temp = init_top_oil_temp
 
-<<<<<<< HEAD
         self.check_config()
 
     def check_config(self) -> None:
@@ -146,8 +145,6 @@
         )
         return time_deltas
 
-=======
->>>>>>> 35d33c75
     def _get_internal_temp(self) -> np.ndarray:
         """Get the internal temperature of the environment where the transformer is located.
 
