--- conflicted
+++ resolved
@@ -135,24 +135,6 @@
                 "temperature profile."
             )
 
-<<<<<<< HEAD
-    def _get_time_step(self) -> np.ndarray:
-        """Get the time step between the data points in minutes.
-
-        Returns:
-            np.ndarray: The time step between the data points in minutes.
-
-        """
-        time_deltas = (
-            np.diff(self.data.datetime_index, prepend=self.data.datetime_index[0])
-            .astype("timedelta64[s]")
-            .astype(float)
-            / 60
-        )
-        return time_deltas
-
-=======
->>>>>>> 908f7906
     def _get_internal_temp(self) -> np.ndarray:
         """Get the internal temperature of the environment where the transformer is located.
 
