# SPDX-FileCopyrightText: Contributors to the Transformer Thermal Model project
#
# SPDX-License-Identifier: MPL-2.0

import pandas as pd
import pytest

from transformer_thermal_model.aging import days_aged
from transformer_thermal_model.transformer import PaperInsulationType


def test_paper_aging_98():
    """Test the paper aging model for constant 98 degrees."""
    one_day = 24 * 4 + 1
    datetime_index = pd.date_range("2020-01-01", periods=one_day, freq="15min", tz="UTC")
    hotspot_profile = pd.Series(98, index=datetime_index)

    total_aging = days_aged(hotspot_profile, PaperInsulationType.NORMAL)
    assert total_aging == pytest.approx(1, rel=1e-2)


def test_paper_aging():
    """Test the paper aging model."""
    one_day = 24 * 4 + 1
    datetime_index = pd.date_range("2020-01-01", periods=one_day, freq="15min", tz="UTC")
    hotspot_profile = pd.Series(100, index=datetime_index)
    total_aging = days_aged(hotspot_profile, PaperInsulationType.NORMAL)
    assert total_aging == pytest.approx(1.26, rel=1e-2)

<<<<<<< HEAD
    total_aging = days_aged(hotspot_profile, "thermal upgraded")
    assert total_aging == pytest.approx(0.35, rel=1e-2)


def test_assert_never_is_reached_with_invalid_values():
    """Test that assert_never is reached with invalid values."""
    one_day = 24 * 4 + 1
    datetime_index = pd.date_range("2020-01-01", periods=one_day, freq="15min", tz="UTC")
    hotspot_profile = pd.Series(100, index=datetime_index)

    with pytest.raises(AssertionError):
        days_aged(hotspot_profile, "invalid_value")
=======
    total_aging = days_aged(hotspot_profile, PaperInsulationType.THERMAL_UPGRADED)
    assert total_aging == pytest.approx(0.35, rel=1e-2)
>>>>>>> db961246
<|MERGE_RESOLUTION|>--- conflicted
+++ resolved
@@ -27,8 +27,7 @@
     total_aging = days_aged(hotspot_profile, PaperInsulationType.NORMAL)
     assert total_aging == pytest.approx(1.26, rel=1e-2)
 
-<<<<<<< HEAD
-    total_aging = days_aged(hotspot_profile, "thermal upgraded")
+    total_aging = days_aged(hotspot_profile, PaperInsulationType.THERMAL_UPGRADED)
     assert total_aging == pytest.approx(0.35, rel=1e-2)
 
 
@@ -39,8 +38,4 @@
     hotspot_profile = pd.Series(100, index=datetime_index)
 
     with pytest.raises(AssertionError):
-        days_aged(hotspot_profile, "invalid_value")
-=======
-    total_aging = days_aged(hotspot_profile, PaperInsulationType.THERMAL_UPGRADED)
-    assert total_aging == pytest.approx(0.35, rel=1e-2)
->>>>>>> db961246
+        days_aged(hotspot_profile, "invalid_value")