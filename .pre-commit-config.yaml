# SPDX-FileCopyrightText: Contributors to the Transformer Thermal Model project
#
# SPDX-License-Identifier: MPL-2.0

# This pre-commit config can be installed by running
# 'pip install pre-commit'.
# 'pre-commit install'.
repos:
-   repo: https://gitlab.com/vojko.pribudic.foss/pre-commit-update
    rev: v0.8.0
    hooks:
    -   id: pre-commit-update

-   repo: https://github.com/fsfe/reuse-tool
    rev: v6.1.2
    hooks:
    -   id: reuse

-   repo: https://github.com/astral-sh/ruff-pre-commit
    # Ruff version.
<<<<<<< HEAD
    rev: v0.13.3
=======
    rev: v0.14.0
>>>>>>> f5bd4557
    hooks:
      # Run the linter.
    -   id: ruff
        args: [--fix]
      # Run the formatter.
    -   id: ruff-format

-   repo: https://github.com/pre-commit/mirrors-mypy
    rev: v1.18.2
    hooks:
    -   id: mypy
        additional_dependencies:
        -   pytest
        -   pytest-cov

  # Check commit messages for conventional commits formatting.
-   repo: https://github.com/compilerla/conventional-pre-commit
    rev: v4.3.0
    hooks:
    -   id: conventional-pre-commit
        stages: [commit-msg]
        args: []
  # Fix common spelling mistakes
-   repo: https://github.com/codespell-project/codespell
    rev: v2.4.1
    hooks:
    -   id: codespell
        exclude: "pyproject.toml|poetry.lock|docs/theoretical_documentation/model.md|docs/examples/"

  # Validates the structure of the pyproject.toml file.
-   repo: https://gitlab.com/smop/pre-commit-hooks
    rev: v1.0.0
    hooks:
    -   id: check-poetry
        args: ['--lock']

  # Linter for markdown files.
-   repo: https://github.com/igorshubovych/markdownlint-cli
    rev: v0.45.0
    hooks:
    -   id: markdownlint
        args: ["--ignore", "docs/theoretical_documentation/model.md"]<|MERGE_RESOLUTION|>--- conflicted
+++ resolved
@@ -18,11 +18,7 @@
 
 -   repo: https://github.com/astral-sh/ruff-pre-commit
     # Ruff version.
-<<<<<<< HEAD
-    rev: v0.13.3
-=======
     rev: v0.14.0
->>>>>>> f5bd4557
     hooks:
       # Run the linter.
     -   id: ruff
