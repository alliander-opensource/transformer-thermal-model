# SPDX-FileCopyrightText: Contributors to the Transformer Thermal Model project
#
# SPDX-License-Identifier: MPL-2.0

# This pre-commit config can be installed by running
# 'pip install pre-commit'.
# 'pre-commit install'.
repos:
-   repo: https://gitlab.com/vojko.pribudic.foss/pre-commit-update
    rev: v0.8.0
    hooks:
    -   id: pre-commit-update

-   repo: https://github.com/fsfe/reuse-tool
    rev: v5.0.2
    hooks:
    -   id: reuse

-   repo: https://github.com/astral-sh/ruff-pre-commit
    # Ruff version.
<<<<<<< HEAD
    rev: v0.12.5
=======
    rev: v0.12.7
>>>>>>> cb48cab7
    hooks:
      # Run the linter.
    -   id: ruff
        args: [--fix]
      # Run the formatter.
    -   id: ruff-format

-   repo: https://github.com/pre-commit/mirrors-mypy
    rev: v1.17.0
    hooks:
    -   id: mypy
        additional_dependencies:
        -   pytest
        -   pytest-cov

  # Check commit messages for conventional commits formatting.
-   repo: https://github.com/compilerla/conventional-pre-commit
    rev: v4.2.0
    hooks:
    -   id: conventional-pre-commit
        stages: [commit-msg]
        args: []
  # Fix common spelling mistakes
-   repo: https://github.com/codespell-project/codespell
    rev: v2.4.1
    hooks:
    -   id: codespell
        exclude: "pyproject.toml|poetry.lock|docs/theoretical_documentation/model.md|docs/examples/"

  # Validates the structure of the pyproject.toml file.
-   repo: https://gitlab.com/smop/pre-commit-hooks
    rev: v1.0.0
    hooks:
    -   id: check-poetry
        args: ['--lock']

  # Linter for markdown files.
-   repo: https://github.com/igorshubovych/markdownlint-cli
    rev: v0.45.0
    hooks:
    -   id: markdownlint
        args: ["--ignore", "docs/theoretical_documentation/model.md"]<|MERGE_RESOLUTION|>--- conflicted
+++ resolved
@@ -18,11 +18,7 @@
 
 -   repo: https://github.com/astral-sh/ruff-pre-commit
     # Ruff version.
-<<<<<<< HEAD
-    rev: v0.12.5
-=======
     rev: v0.12.7
->>>>>>> cb48cab7
     hooks:
       # Run the linter.
     -   id: ruff
